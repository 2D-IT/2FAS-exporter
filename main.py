import os
import argparse
import logging
import qrcode
from typing import List, Union

from BackupProcessors import BackupProcessorFactory, UnsupportedFormatError, TwoFASProcessor
from OTPTools import TOTPEntry, HOTPEntry
from src.utils import generate_safe_filename


def generate_qr_codes_from_entries(entries: List[Union[TOTPEntry, HOTPEntry]], output_dir: str, verbose: bool = False):
    """
    Génère les QR codes pour une liste d'entrées OTP.

    Args:
        entries: Liste d'objets OTPEntry (TOTP ou HOTP)
        output_dir: Répertoire de sortie pour les QR codes
        verbose: Affichage détaillé des opérations
    """
    # Créer le dossier de sortie
    os.makedirs(output_dir, exist_ok=True)

    success_count = 0
    error_count = 0

    for entry in entries:
        try:
            # Générer le QR code
            qr_img = qrcode.make(entry.otpauth)

            # Générer le nom de fichier sécurisé
            safe_filename = generate_safe_filename(entry.issuer, entry.account)
            output_file = os.path.join(output_dir, f"{safe_filename}.png")

            # Sauvegarder l'image
            with open(output_file, "wb") as f:
                qr_img.save(f)

            success_count += 1

            if verbose:
                logging.info(f"✅ QR code pour {entry.label} sauvegardé: {output_file}")

        except Exception as e:
            error_count += 1
            logging.error(f"❌ Erreur lors de la génération du QR code pour {entry.label}: {e}")

    # Résumé final
    total = len(entries)
    logging.info(f"📊 Résumé: {success_count}/{total} QR codes générés avec succès")
    if error_count > 0:
        logging.warning(f"⚠️  {error_count} erreurs rencontrées")


def list_entries(entries: List[Union[TOTPEntry, HOTPEntry]]):
    """
    Affiche la liste des entrées OTP trouvées.

    Args:
        entries: Liste d'objets OTPEntry (TOTP ou HOTP)
    """
    if not entries:
        print("Aucune entrée OTP trouvée dans le backup.")
        return

    print(f"\n📱 {len(entries)} entrée(s) OTP trouvée(s):")
    print("-" * 50)

    for i, entry in enumerate(entries, 1):
        entry_type = "TOTP" if isinstance(entry, TOTPEntry) else "HOTP"
        account_info = f" ({entry.account})" if entry.account else ""
        print(f"{i:2d}. [{entry_type}] {entry.issuer}{account_info}")

    print("-" * 50)



def main():
    parser = argparse.ArgumentParser(
        description="Export QR codes from 2FAS and other 2FA backup files.",
        formatter_class=argparse.RawDescriptionHelpFormatter,
        epilog="""
Examples:
  %(prog)s backup.2fas ./qr_codes                    # Export all QR codes
  %(prog)s backup.2fas ./qr_codes --verbose          # Verbose output
  %(prog)s backup.zip ./qr_codes --format 2fas       # Force 2FAS format
  %(prog)s backup.json ./qr_codes --list-only        # List entries only
        """
    )

    parser.add_argument(
<<<<<<< HEAD
        "backup_file", type=str, help="Path to the 2FAS backup JSON file"
=======
        "backup_file",
        type=str,
        help="Path to the backup file (supports .2fas, .json, .zip)"
>>>>>>> a0ee2492
    )
    parser.add_argument(
        "destination_folder",
        type=str,
<<<<<<< HEAD
        help="Directory where the QR code images will be saved",
=======
        nargs='?',
        help="Directory where the QR code images will be saved (not required with --list-only)"
    )
    parser.add_argument(
        "--format",
        choices=["auto", "2fas"],
        default="auto",
        help="Force backup format detection (default: auto)"
    )
    parser.add_argument(
        "--verbose", "-v",
        action="store_true",
        help="Enable verbose logging"
    )
    parser.add_argument(
        "--list-only",
        action="store_true",
        help="List entries without generating QR codes"
>>>>>>> a0ee2492
    )

    args = parser.parse_args()

    # Configuration du logging
    log_level = logging.DEBUG if args.verbose else logging.INFO
    logging.basicConfig(
        level=log_level,
        format="%(levelname)s: %(message)s"
    )

    # Vérification de l'existence du fichier source
    if not os.path.isfile(args.backup_file):
        logging.error(f"❌ Source file '{args.backup_file}' does not exist.")
        exit(1)

    try:
        # Choisir le processor selon le format
        if args.format == "2fas":
            processor = TwoFASProcessor()
            if not processor.can_process(args.backup_file):
                logging.error(f"❌ File '{args.backup_file}' is not a valid 2FAS backup.")
                exit(1)
            entries = processor.process_backup(args.backup_file)
        else:  # auto-detection
            factory = BackupProcessorFactory()
            entries = factory.process_backup(args.backup_file)

        if args.verbose:
            logging.info(f"🔍 {len(entries)} entrée(s) OTP trouvée(s) dans le backup")

        # Mode liste uniquement
        if args.list_only:
            list_entries(entries)
            return

        # Vérification du dossier de destination
        if not args.destination_folder:
            logging.error("❌ Destination folder is required when not using --list-only")
            exit(1)

        if not os.path.exists(args.destination_folder):
            try:
                os.makedirs(args.destination_folder, exist_ok=True)
                if args.verbose:
                    logging.info(f"📁 Dossier de destination créé: {args.destination_folder}")
            except Exception as e:
                logging.error(f"❌ Failed to create destination directory: {e}")
                exit(1)

        # Génération des QR codes
        if entries:
            logging.info(f"🚀 Génération des QR codes dans {args.destination_folder}")
            generate_qr_codes_from_entries(entries, args.destination_folder, args.verbose)
        else:
            logging.warning("⚠️  Aucune entrée OTP valide trouvée dans le backup")

    except UnsupportedFormatError as e:
        logging.error(f"❌ Format de backup non supporté: {e}")
        exit(1)
    except Exception as e:
        logging.error(f"❌ An unexpected error occurred: {e}")
        if args.verbose:
            import traceback
            traceback.print_exc()
        exit(1)


if __name__ == "__main__":
    main()<|MERGE_RESOLUTION|>--- conflicted
+++ resolved
@@ -90,20 +90,13 @@
     )
 
     parser.add_argument(
-<<<<<<< HEAD
-        "backup_file", type=str, help="Path to the 2FAS backup JSON file"
-=======
         "backup_file",
         type=str,
         help="Path to the backup file (supports .2fas, .json, .zip)"
->>>>>>> a0ee2492
     )
     parser.add_argument(
         "destination_folder",
         type=str,
-<<<<<<< HEAD
-        help="Directory where the QR code images will be saved",
-=======
         nargs='?',
         help="Directory where the QR code images will be saved (not required with --list-only)"
     )
@@ -122,7 +115,6 @@
         "--list-only",
         action="store_true",
         help="List entries without generating QR codes"
->>>>>>> a0ee2492
     )
 
     args = parser.parse_args()
@@ -191,5 +183,6 @@
         exit(1)
 
 
+
 if __name__ == "__main__":
     main()